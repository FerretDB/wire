// Copyright 2021 FerretDB Inc.
//
// Licensed under the Apache License, Version 2.0 (the "License");
// you may not use this file except in compliance with the License.
// You may obtain a copy of the License at
//
//     http://www.apache.org/licenses/LICENSE-2.0
//
// Unless required by applicable law or agreed to in writing, software
// distributed under the License is distributed on an "AS IS" BASIS,
// WITHOUT WARRANTIES OR CONDITIONS OF ANY KIND, either express or implied.
// See the License for the specific language governing permissions and
// limitations under the License.

package wirebson

import (
	"encoding/binary"
	"iter"
	"log/slog"
	"sort"
	"strconv"

	"github.com/FerretDB/wire/internal/util/lazyerrors"
	"github.com/FerretDB/wire/internal/util/must"
)

// Array represents a BSON array in the (partially) decoded form.
type Array struct {
	values []any
	frozen bool
}

// NewArray creates a new Array from the given values.
func NewArray(values ...any) (*Array, error) {
	res := &Array{
		values: make([]any, 0, len(values)),
	}

	for i, v := range values {
		if err := res.Add(v); err != nil {
			return nil, lazyerrors.Errorf("%d: %w", i, err)
		}
	}

	return res, nil
}

// MustArray is a variant of [NewArray] that panics on error.
func MustArray(values ...any) *Array {
	res, err := NewArray(values...)
	if err != nil {
		panic(err)
	}

	return res
}

// MakeArray creates a new empty Array with the given capacity.
func MakeArray(cap int) *Array {
	return &Array{
		values: make([]any, 0, cap),
	}
}

// Freeze prevents Array from further modifications.
// Any methods that would modify the Array will panic.
//
// It is safe to call Freeze multiple times.
func (arr *Array) Freeze() {
	arr.frozen = true
}

// checkFrozen panics if Array is frozen.
func (arr *Array) checkFrozen() {
	if arr.frozen {
		panic("array is frozen and can't be modified")
	}
}

// Len returns the number of values in the Array.
func (arr *Array) Len() int {
	return len(arr.values)
}

// Get returns the value at the given index.
// It panics if index is out of bounds.
func (arr *Array) Get(index int) any {
	return arr.values[index]
}

// All returns an iterator over index/value pairs of the Array.
func (arr *Array) All() iter.Seq2[int, any] {
	return func(yield func(int, any) bool) {
		for i, v := range arr.values {
			if !yield(i, v) {
				return
			}
		}
	}
}

// Values returns an iterator over values of the Array.
func (arr *Array) Values() iter.Seq[any] {
	return func(yield func(any) bool) {
		for _, v := range arr.values {
			if !yield(v) {
				return
			}
		}
	}
}

// Add adds a new value to the end of the Array.
func (arr *Array) Add(value any) error {
	if err := validBSONType(value); err != nil {
		return lazyerrors.Error(err)
	}

	arr.checkFrozen()

	arr.values = append(arr.values, value)

	return nil
}

// Replace sets the value of the element at the given index.
// It panics if index is out of bounds.
func (arr *Array) Replace(index int, value any) error {
	if err := validBSONType(value); err != nil {
		return lazyerrors.Error(err)
	}

	arr.checkFrozen()

	arr.values[index] = value

	return nil
}

// SortInterface returns [sort.Interface] that can be used to sort Array in place.
// Passed function should return true is a < b, false otherwise.
// It should be able to handle values of different types.
func (arr *Array) SortInterface(less func(a, b any) bool) sort.Interface {
	return arraySort{
		arr:  arr,
		less: less,
	}
}

// Encode encodes non-nil Array.
//
// The function operates directly on raw RawArray.
// It doesn't reallocate memory, hence raw needs to have the proper length.
func (arr *Array) Encode(raw RawArray) error {
	must.NotBeZero(arr)

	binary.LittleEndian.PutUint32(raw[0:4], uint32(sizeArray(arr)))

<<<<<<< HEAD
	i := 4
	for n, v := range arr.elements {
		written, err := encodeField(raw[i:], strconv.Itoa(n), v)
		if err != nil {
			return lazyerrors.Error(err)
=======
	if err := binary.Write(buf, binary.LittleEndian, uint32(size)); err != nil {
		return nil, lazyerrors.Error(err)
	}

	for i, v := range arr.values {
		if err := encodeField(buf, strconv.Itoa(i), v); err != nil {
			return nil, lazyerrors.Error(err)
>>>>>>> 2b5816fe
		}

		i += written
	}

	raw[i] = byte(0)
	i++

	return nil
}

// Decode returns itself to implement [AnyArray].
//
// Receiver must not be nil.
func (arr *Array) Decode() (*Array, error) {
	must.NotBeZero(arr)
	return arr, nil
}

// LogValue implements [slog.LogValuer].
func (arr *Array) LogValue() slog.Value {
	return slogValue(arr, 1)
}

// check interfaces
var (
	_ AnyArray       = (*Array)(nil)
	_ slog.LogValuer = (*Array)(nil)
)<|MERGE_RESOLUTION|>--- conflicted
+++ resolved
@@ -157,21 +157,11 @@
 
 	binary.LittleEndian.PutUint32(raw[0:4], uint32(sizeArray(arr)))
 
-<<<<<<< HEAD
 	i := 4
-	for n, v := range arr.elements {
+	for n, v := range arr.values {
 		written, err := encodeField(raw[i:], strconv.Itoa(n), v)
 		if err != nil {
 			return lazyerrors.Error(err)
-=======
-	if err := binary.Write(buf, binary.LittleEndian, uint32(size)); err != nil {
-		return nil, lazyerrors.Error(err)
-	}
-
-	for i, v := range arr.values {
-		if err := encodeField(buf, strconv.Itoa(i), v); err != nil {
-			return nil, lazyerrors.Error(err)
->>>>>>> 2b5816fe
 		}
 
 		i += written
