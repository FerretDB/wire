// Copyright 2021 FerretDB Inc.
//
// Licensed under the Apache License, Version 2.0 (the "License");
// you may not use this file except in compliance with the License.
// You may obtain a copy of the License at
//
//     http://www.apache.org/licenses/LICENSE-2.0
//
// Unless required by applicable law or agreed to in writing, software
// distributed under the License is distributed on an "AS IS" BASIS,
// WITHOUT WARRANTIES OR CONDITIONS OF ANY KIND, either express or implied.
// See the License for the specific language governing permissions and
// limitations under the License.

package wirebson

import (
	"encoding/binary"
	"log/slog"
	"sort"
	"strconv"

	"github.com/FerretDB/wire/internal/util/lazyerrors"
	"github.com/FerretDB/wire/internal/util/must"
)

// Array represents a BSON array in the (partially) decoded form.
type Array struct {
	elements []any
	frozen   bool
}

// NewArray creates a new Array from the given values.
func NewArray(values ...any) (*Array, error) {
	res := &Array{
		elements: make([]any, 0, len(values)),
	}

	for i, v := range values {
		if err := res.Add(v); err != nil {
			return nil, lazyerrors.Errorf("%d: %w", i, err)
		}
	}

	return res, nil
}

// MustArray is a variant of [NewArray] that panics on error.
func MustArray(values ...any) *Array {
	res, err := NewArray(values...)
	if err != nil {
		panic(err)
	}

	return res
}

// MakeArray creates a new empty Array with the given capacity.
func MakeArray(cap int) *Array {
	return &Array{
		elements: make([]any, 0, cap),
	}
}

// Freeze prevents Array from further modifications.
// Any methods that would modify the Array will panic.
//
// It is safe to call Freeze multiple times.
func (arr *Array) Freeze() {
	arr.frozen = true
}

// checkFrozen panics if Array is frozen.
func (arr *Array) checkFrozen() {
	if arr.frozen {
		panic("array is frozen and can't be modified")
	}
}

// Len returns the number of elements in the Array.
func (arr *Array) Len() int {
	return len(arr.elements)
}

// Get returns the element at the given index.
// It panics if index is out of bounds.
func (arr *Array) Get(index int) any {
	return arr.elements[index]
}

// Add adds a new element to the end of the Array.
func (arr *Array) Add(value any) error {
	if err := validBSONType(value); err != nil {
		return lazyerrors.Error(err)
	}

	arr.checkFrozen()

	arr.elements = append(arr.elements, value)

	return nil
}

// Replace sets the value of the element at the given index.
// It panics if index is out of bounds.
func (arr *Array) Replace(index int, value any) error {
	if err := validBSONType(value); err != nil {
		return lazyerrors.Error(err)
	}

	arr.checkFrozen()

	arr.elements[index] = value

	return nil
}

<<<<<<< HEAD
// Encode encodes non-nil BSON array into raw.
=======
// SortInterface returns [sort.Interface] that can be used to sort Array in place.
// Passed function should return true is a < b, false otherwise.
// It should be able to handle values of different types.
func (arr *Array) SortInterface(less func(a, b any) bool) sort.Interface {
	return arraySort{
		arr:  arr,
		less: less,
	}
}

// Encode encodes non-nil Array.
>>>>>>> 97323871
//
// The function operates directly on raw RawArray.
// It doesn't reallocate memory, hence raw needs to have the proper length.
func (arr *Array) Encode(raw RawArray) error {
	must.NotBeZero(arr)

	binary.LittleEndian.PutUint32(raw[0:4], uint32(sizeArray(arr)))

	i := 4
	for n, v := range arr.elements {
		written, err := encodeField(raw[i:], strconv.Itoa(n), v)
		if err != nil {
			return lazyerrors.Error(err)
		}

		i += written
	}

	raw[i] = byte(0)
	i++

	return nil
}

// Decode returns itself to implement [AnyArray].
//
// Receiver must not be nil.
func (arr *Array) Decode() (*Array, error) {
	must.NotBeZero(arr)
	return arr, nil
}

// LogValue implements [slog.LogValuer].
func (arr *Array) LogValue() slog.Value {
	return slogValue(arr, 1)
}

// check interfaces
var (
	_ AnyArray       = (*Array)(nil)
	_ slog.LogValuer = (*Array)(nil)
)<|MERGE_RESOLUTION|>--- conflicted
+++ resolved
@@ -115,9 +115,6 @@
 	return nil
 }
 
-<<<<<<< HEAD
-// Encode encodes non-nil BSON array into raw.
-=======
 // SortInterface returns [sort.Interface] that can be used to sort Array in place.
 // Passed function should return true is a < b, false otherwise.
 // It should be able to handle values of different types.
@@ -129,7 +126,6 @@
 }
 
 // Encode encodes non-nil Array.
->>>>>>> 97323871
 //
 // The function operates directly on raw RawArray.
 // It doesn't reallocate memory, hence raw needs to have the proper length.
