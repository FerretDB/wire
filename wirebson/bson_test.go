// Copyright 2021 FerretDB Inc.
//
// Licensed under the Apache License, Version 2.0 (the "License");
// you may not use this file except in compliance with the License.
// You may obtain a copy of the License at
//
//     http://www.apache.org/licenses/LICENSE-2.0
//
// Unless required by applicable law or agreed to in writing, software
// distributed under the License is distributed on an "AS IS" BASIS,
// WITHOUT WARRANTIES OR CONDITIONS OF ANY KIND, either express or implied.
// See the License for the specific language governing permissions and
// limitations under the License.

package wirebson

import (
<<<<<<< HEAD
	"encoding/json"
=======
	"encoding/hex"
	"math"
>>>>>>> f782d494
	"strings"
	"testing"
	"time"

	"github.com/stretchr/testify/assert"
	"github.com/stretchr/testify/require"

	"github.com/FerretDB/wire/internal/util/testutil"
)

// normalTestCase represents a single test case for successful decoding/encoding.
//
//nolint:vet // for readability
type normalTestCase struct {
	name          string
	raw           RawDocument
	doc           *Document
	mi            string
	isMarshalJSON bool // isMarshalJSON: Set to true if the test case is meant for JSON marshalling.
}

// decodeTestCase represents a single test case for unsuccessful decoding.
//
//nolint:vet // for readability
type decodeTestCase struct {
	name string
	raw  RawDocument

	findRawErr    error
	findRawL      int
	decodeErr     error
	decodeDeepErr error // defaults to decodeErr
}

// normalTestCases represents test cases for successful decoding/encoding.
//
//nolint:lll // for readability
var normalTestCases = []normalTestCase{
	{
		name: "handshake1",
		raw:  testutil.MustParseDumpFile("testdata", "handshake1.hex"),
		doc: MustDocument(
			"ismaster", true,
			"client", MustDocument(
				"driver", MustDocument(
					"name", "nodejs",
					"version", "4.0.0-beta.6",
				),
				"os", MustDocument(
					"type", "Darwin",
					"name", "darwin",
					"architecture", "x64",
					"version", "20.6.0",
				),
				"platform", "Node.js v14.17.3, LE (unified)|Node.js v14.17.3, LE (unified)",
				"application", MustDocument(
					"name", "mongosh 1.0.1",
				),
			),
			"compression", MustArray("none"),
			"loadBalanced", false,
		),
		mi: `
		{
		  "ismaster": true,
		  "client": {
		    "driver": {
		      "name": "nodejs",
		      "version": "4.0.0-beta.6",
		    },
		    "os": {
		      "type": "Darwin",
		      "name": "darwin",
		      "architecture": "x64",
		      "version": "20.6.0",
		    },
		    "platform": "Node.js v14.17.3, LE (unified)|Node.js v14.17.3, LE (unified)",
		    "application": {
		      "name": "mongosh 1.0.1",
		    },
		  },
		  "compression": [
		    "none",
		  ],
		  "loadBalanced": false,
		}`,
	},
	{
		name: "handshake2",
		raw:  testutil.MustParseDumpFile("testdata", "handshake2.hex"),
		doc: MustDocument(
			"ismaster", true,
			"client", MustDocument(
				"driver", MustDocument(
					"name", "nodejs",
					"version", "4.0.0-beta.6",
				),
				"os", MustDocument(
					"type", "Darwin",
					"name", "darwin",
					"architecture", "x64",
					"version", "20.6.0",
				),
				"platform", "Node.js v14.17.3, LE (unified)|Node.js v14.17.3, LE (unified)",
				"application", MustDocument(
					"name", "mongosh 1.0.1",
				),
			),
			"compression", MustArray("none"),
			"loadBalanced", false,
		),
		mi: `
		{
		  "ismaster": true,
		  "client": {
		    "driver": {
		      "name": "nodejs",
		      "version": "4.0.0-beta.6",
		    },
		    "os": {
		      "type": "Darwin",
		      "name": "darwin",
		      "architecture": "x64",
		      "version": "20.6.0",
		    },
		    "platform": "Node.js v14.17.3, LE (unified)|Node.js v14.17.3, LE (unified)",
		    "application": {
		      "name": "mongosh 1.0.1",
		    },
		  },
		  "compression": [
		    "none",
		  ],
		  "loadBalanced": false,
		}`,
	},
	{
		name: "handshake3",
		raw:  testutil.MustParseDumpFile("testdata", "handshake3.hex"),
		doc: MustDocument(
			"buildInfo", int32(1),
			"lsid", MustDocument(
				"id", Binary{
					Subtype: BinaryUUID,
					B: []byte{
						0xa3, 0x19, 0xf2, 0xb4, 0xa1, 0x75, 0x40, 0xc7,
						0xb8, 0xe7, 0xa3, 0xa3, 0x2e, 0xc2, 0x56, 0xbe,
					},
				},
			),
			"$db", "admin",
		),
		mi: `
		{
		  "buildInfo": 1,
		  "lsid": {
		    "id": Binary(uuid:oxnytKF1QMe456OjLsJWvg==),
		  },
		  "$db": "admin",
		}`,
	},
	{
		name: "handshake4",
		raw:  testutil.MustParseDumpFile("testdata", "handshake4.hex"),
		doc: MustDocument(
			"version", "5.0.0",
			"gitVersion", "1184f004a99660de6f5e745573419bda8a28c0e9",
			"modules", MustArray(),
			"allocator", "tcmalloc",
			"javascriptEngine", "mozjs",
			"sysInfo", "deprecated",
			"versionArray", MustArray(int32(5), int32(0), int32(0), int32(0)),
			"openssl", MustDocument(
				"running", "OpenSSL 1.1.1f  31 Mar 2020",
				"compiled", "OpenSSL 1.1.1f  31 Mar 2020",
			),
			"buildEnvironment", MustDocument(
				"distmod", "ubuntu2004",
				"distarch", "x86_64",
				"cc", "/opt/mongodbtoolchain/v3/bin/gcc: gcc (GCC) 8.5.0",
				"ccflags", "-Werror -include mongo/platform/basic.h -fasynchronous-unwind-tables -ggdb "+
					"-Wall -Wsign-compare -Wno-unknown-pragmas -Winvalid-pch -fno-omit-frame-pointer "+
					"-fno-strict-aliasing -O2 -march=sandybridge -mtune=generic -mprefer-vector-width=128 "+
					"-Wno-unused-local-typedefs -Wno-unused-function -Wno-deprecated-declarations "+
					"-Wno-unused-const-variable -Wno-unused-but-set-variable -Wno-missing-braces "+
					"-fstack-protector-strong -Wa,--nocompress-debug-sections -fno-builtin-memcmp",
				"cxx", "/opt/mongodbtoolchain/v3/bin/g++: g++ (GCC) 8.5.0",
				"cxxflags", "-Woverloaded-virtual -Wno-maybe-uninitialized -fsized-deallocation -std=c++17",
				"linkflags", "-Wl,--fatal-warnings -pthread -Wl,-z,now -fuse-ld=gold -fstack-protector-strong "+
					"-Wl,--no-threads -Wl,--build-id -Wl,--hash-style=gnu -Wl,-z,noexecstack -Wl,--warn-execstack "+
					"-Wl,-z,relro -Wl,--compress-debug-sections=none -Wl,-z,origin -Wl,--enable-new-dtags",
				"target_arch", "x86_64",
				"target_os", "linux",
				"cppdefines", "SAFEINT_USE_INTRINSICS 0 PCRE_STATIC NDEBUG _XOPEN_SOURCE 700 _GNU_SOURCE "+
					"_REENTRANT 1 _FORTIFY_SOURCE 2 BOOST_THREAD_VERSION 5 BOOST_THREAD_USES_DATETIME "+
					"BOOST_SYSTEM_NO_DEPRECATED BOOST_MATH_NO_LONG_DOUBLE_MATH_FUNCTIONS "+
					"BOOST_ENABLE_ASSERT_DEBUG_HANDLER BOOST_LOG_NO_SHORTHAND_NAMES BOOST_LOG_USE_NATIVE_SYSLOG "+
					"BOOST_LOG_WITHOUT_THREAD_ATTR ABSL_FORCE_ALIGNED_ACCESS",
			),
			"bits", int32(64),
			"debug", false,
			"maxBsonObjectSize", int32(16777216),
			"storageEngines", MustArray("devnull", "ephemeralForTest", "wiredTiger"),
			"ok", float64(1),
		),
		mi: `
		{
		  "version": "5.0.0",
		  "gitVersion": "1184f004a99660de6f5e745573419bda8a28c0e9",
		  "modules": [],
		  "allocator": "tcmalloc",
		  "javascriptEngine": "mozjs",
		  "sysInfo": "deprecated",
		  "versionArray": [
		    5,
		    0,
		    0,
		    0,
		  ],
		  "openssl": {
		    "running": "OpenSSL 1.1.1f  31 Mar 2020",
		    "compiled": "OpenSSL 1.1.1f  31 Mar 2020",
		  },
		  "buildEnvironment": {
		    "distmod": "ubuntu2004",
		    "distarch": "x86_64",
		    "cc": "/opt/mongodbtoolchain/v3/bin/gcc: gcc (GCC) 8.5.0",
		    "ccflags": "-Werror -include mongo/platform/basic.h -fasynchronous-unwind-tables -ggdb -Wall -Wsign-compare -Wno-unknown-pragmas -Winvalid-pch -fno-omit-frame-pointer -fno-strict-aliasing -O2 -march=sandybridge -mtune=generic -mprefer-vector-width=128 -Wno-unused-local-typedefs -Wno-unused-function -Wno-deprecated-declarations -Wno-unused-const-variable -Wno-unused-but-set-variable -Wno-missing-braces -fstack-protector-strong -Wa,--nocompress-debug-sections -fno-builtin-memcmp",
		    "cxx": "/opt/mongodbtoolchain/v3/bin/g++: g++ (GCC) 8.5.0",
		    "cxxflags": "-Woverloaded-virtual -Wno-maybe-uninitialized -fsized-deallocation -std=c++17",
		    "linkflags": "-Wl,--fatal-warnings -pthread -Wl,-z,now -fuse-ld=gold -fstack-protector-strong -Wl,--no-threads -Wl,--build-id -Wl,--hash-style=gnu -Wl,-z,noexecstack -Wl,--warn-execstack -Wl,-z,relro -Wl,--compress-debug-sections=none -Wl,-z,origin -Wl,--enable-new-dtags",
		    "target_arch": "x86_64",
		    "target_os": "linux",
		    "cppdefines": "SAFEINT_USE_INTRINSICS 0 PCRE_STATIC NDEBUG _XOPEN_SOURCE 700 _GNU_SOURCE _REENTRANT 1 _FORTIFY_SOURCE 2 BOOST_THREAD_VERSION 5 BOOST_THREAD_USES_DATETIME BOOST_SYSTEM_NO_DEPRECATED BOOST_MATH_NO_LONG_DOUBLE_MATH_FUNCTIONS BOOST_ENABLE_ASSERT_DEBUG_HANDLER BOOST_LOG_NO_SHORTHAND_NAMES BOOST_LOG_USE_NATIVE_SYSLOG BOOST_LOG_WITHOUT_THREAD_ATTR ABSL_FORCE_ALIGNED_ACCESS",
		  },
		  "bits": 64,
		  "debug": false,
		  "maxBsonObjectSize": 16777216,
		  "storageEngines": [
		    "devnull",
		    "ephemeralForTest",
		    "wiredTiger",
		  ],
		  "ok": 1.0,
		}`,
	},
	{
		name: "all",
		raw:  testutil.MustParseDumpFile("testdata", "all.hex"),
		doc: MustDocument(
			"document", MustArray(
				MustDocument("", "foo", "bar", "baz", "", "qux"),
				MustDocument(),
			),
			"array", MustArray(
				MustArray("foo"),
				MustArray(),
			),
			// TODO https://github.com/FerretDB/wire/issues/73
			"float64", MustArray(42.13, 0.0, math.Copysign(0, -1), math.Inf(1), math.Inf(-1)),
			"string", MustArray("foo", ""),
			"binary", MustArray(
				Binary{Subtype: BinaryUser, B: []byte{0x42}},
				Binary{},
			),
			"objectID", MustArray(ObjectID{0x42}, ObjectID{}),
			"bool", MustArray(true, false),
			"datetime", MustArray(
				time.Date(2021, 7, 27, 9, 35, 42, 123000000, time.UTC),
				time.Time{},
			),
			"null", MustArray(Null),
			"regex", MustArray(Regex{Pattern: "p", Options: "o"}, Regex{}),
			"int32", MustArray(int32(42), int32(0)),
			"timestamp", MustArray(Timestamp(42), Timestamp(0)),
			"int64", MustArray(int64(42), int64(0)),
			"decimal128", MustArray(Decimal128{L: 42, H: 13}, Decimal128{}),
		),
		mi: `
		{
		  "document": [
		    {
		      "": "foo",
		      "bar": "baz",
		      "": "qux",
		    },
		    {},
		  ],
		  "array": [
		    [
		      "foo",
		    ],
		    [],
		  ],
		  "float64": [
		    42.13,
		    0.0,
		    -0.0,
		    +Inf,
		    -Inf,
		  ],
		  "string": [
		    "foo",
		    "",
		  ],
		  "binary": [
		    Binary(user:Qg==),
		    Binary(generic:),
		  ],
		  "objectID": [
		    ObjectID(420000000000000000000000),
		    ObjectID(000000000000000000000000),
		  ],
		  "bool": [
		    true,
		    false,
		  ],
		  "datetime": [
		    2021-07-27T09:35:42.123Z,
		    0001-01-01T00:00:00Z,
		  ],
		  "null": [
		    null,
		  ],
		  "regex": [
		    /p/o,
		    //,
		  ],
		  "int32": [
		    42,
		    0,
		  ],
		  "timestamp": [
		    Timestamp(42),
		    Timestamp(0),
		  ],
		  "int64": [
		    int64(42),
		    int64(0),
		  ],
		  "decimal128": [
		    Decimal128(42,13),
		    Decimal128(0,0),
		  ],
		}`,
	},
	{
		name: "nested",
		raw:  testutil.MustParseDumpFile("testdata", "nested.hex"),
		doc:  makeNested(false, 150).(*Document),
		mi: `
		{
		  "f": [
		    {
		      "f": [
		        {
		          "f": [
		            {
		              "f": [
		                {
		                  "f": [
		                    {
		                      "f": [
		                        {
		                          "f": [
		                            {
		                              "f": [
		                                {
		                                  "f": [
		                                    {
		                                      "f": [
		                                        {...},
		                                      ],
		                                    },
		                                  ],
		                                },
		                              ],
		                            },
		                          ],
		                        },
		                      ],
		                    },
		                  ],
		                },
		              ],
		            },
		          ],
		        },
		      ],
		    },
		  ],
		}`,
	},
	{
		name: "float64Doc",
		raw: RawDocument{
			0x10, 0x00, 0x00, 0x00,
			0x01, 0x66, 0x00,
			0x18, 0x2d, 0x44, 0x54, 0xfb, 0x21, 0x09, 0x40,
			0x00,
		},
		doc: MustDocument(
			"f", float64(3.141592653589793),
		),
		mi: `
		{
		  "f": 3.141592653589793,
		}`,
	},
	{
		name: "stringDoc",
		raw: RawDocument{
			0x0e, 0x00, 0x00, 0x00,
			0x02, 0x66, 0x00,
			0x02, 0x00, 0x00, 0x00,
			0x76, 0x00,
			0x00,
		},
		doc: MustDocument(
			"f", "v",
		),
		mi: `
		{
		  "f": "v",
		}`,
	},
	{
		name: "binaryDoc",
		raw: RawDocument{
			0x0e, 0x00, 0x00, 0x00,
			0x05, 0x66, 0x00,
			0x01, 0x00, 0x00, 0x00,
			0x80,
			0x76,
			0x00,
		},
		doc: MustDocument(
			"f", Binary{B: []byte("v"), Subtype: BinaryUser},
		),
		mi: `
		{
		  "f": Binary(user:dg==),
		}`,
	},
	{
		name: "objectIDDoc",
		raw: RawDocument{
			0x14, 0x00, 0x00, 0x00,
			0x07, 0x66, 0x00,
			0x62, 0x56, 0xc5, 0xba, 0x18, 0x2d, 0x44, 0x54, 0xfb, 0x21, 0x09, 0x40,
			0x00,
		},
		doc: MustDocument(
			"f", ObjectID{0x62, 0x56, 0xc5, 0xba, 0x18, 0x2d, 0x44, 0x54, 0xfb, 0x21, 0x09, 0x40},
		),
		mi: `
		{
		  "f": ObjectID(6256c5ba182d4454fb210940),
		}`,
	},
	{
		name: "boolDoc",
		raw: RawDocument{
			0x09, 0x00, 0x00, 0x00,
			0x08, 0x66, 0x00,
			0x01,
			0x00,
		},
		doc: MustDocument(
			"f", true,
		),
		mi: `
		{
		  "f": true,
		}`,
	},
	{
		name: "timeDoc",
		raw: RawDocument{
			0x10, 0x00, 0x00, 0x00,
			0x09, 0x66, 0x00,
			0x0b, 0xce, 0x82, 0x18, 0x8d, 0x01, 0x00, 0x00,
			0x00,
		},
		doc: MustDocument(
			"f", time.Date(2024, 1, 17, 17, 40, 42, 123000000, time.UTC),
		),
		mi: `
		{
		  "f": 2024-01-17T17:40:42.123Z,
		}`,
	},
	{
		name: "nullDoc",
		raw: RawDocument{
			0x08, 0x00, 0x00, 0x00,
			0x0a, 0x66, 0x00,
			0x00,
		},
		doc: MustDocument(
			"f", Null,
		),
		mi: `
		{
		  "f": null,
		}`,
	},
	{
		name: "regexDoc",
		raw: RawDocument{
			0x0c, 0x00, 0x00, 0x00,
			0x0b, 0x66, 0x00,
			0x70, 0x00,
			0x6f, 0x00,
			0x00,
		},
		doc: MustDocument(
			"f", Regex{Pattern: "p", Options: "o"},
		),
		mi: `
		{
		  "f": /p/o,
		}`,
	},
	{
		name: "int32Doc",
		raw: RawDocument{
			0x0c, 0x00, 0x00, 0x00,
			0x10, 0x66, 0x00,
			0xa1, 0xb0, 0xb9, 0x12,
			0x00,
		},
		doc: MustDocument(
			"f", int32(314159265),
		),
		mi: `
		{
		  "f": 314159265,
		}`,
	},
	{
		name: "timestampDoc",
		raw: RawDocument{
			0x10, 0x00, 0x00, 0x00,
			0x11, 0x66, 0x00,
			0x2a, 0x00, 0x00, 0x00, 0x00, 0x00, 0x00, 0x00,
			0x00,
		},
		doc: MustDocument(
			"f", Timestamp(42),
		),
		mi: `
		{
		  "f": Timestamp(42),
		}`,
	},
	{
		name: "int64Doc",
		raw: RawDocument{
			0x10, 0x00, 0x00, 0x00,
			0x12, 0x66, 0x00,
			0x21, 0x6d, 0x25, 0x0a, 0x43, 0x29, 0x0b, 0x00,
			0x00,
		},
		doc: MustDocument(
			"f", int64(3141592653589793),
		),
		mi: `
		{
		  "f": int64(3141592653589793),
		}`,
	},
	{
		name: "decimal128Doc",
		raw: RawDocument{
			0x18, 0x00, 0x00, 0x00,
			0x13, 0x66, 0x00,
			0x2a, 0x00, 0x00, 0x00, 0x00, 0x00, 0x00, 0x00,
			0x0d, 0x00, 0x00, 0x00, 0x00, 0x00, 0x00, 0x00,
			0x00,
		},
		doc: MustDocument(
			"f", Decimal128{L: 42, H: 13},
		),
		mi: `
		{
		  "f": Decimal128(42,13),
		}`,
	},
	{
		name: "smallDoc",
		raw: RawDocument{
			0x0f, 0x00, 0x00, 0x00, // document length
			0x03, 0x66, 0x6f, 0x6f, 0x00, // subdocument "foo"
			0x05, 0x00, 0x00, 0x00, 0x00, // subdocument length and end of subdocument
			0x00, // end of document
		},
		doc: MustDocument(
			"foo", MustDocument(),
		),
		mi: `
		{
		  "foo": {},
		}`,
	},
	{
		name: "smallArray",
		raw: RawDocument{
			0x0f, 0x00, 0x00, 0x00, // document length
			0x04, 0x66, 0x6f, 0x6f, 0x00, // subarray "foo"
			0x05, 0x00, 0x00, 0x00, 0x00, // subarray length and end of subarray
			0x00, // end of document
		},
		doc: MustDocument(
			"foo", MustArray(),
		),
		mi: `
		{
		  "foo": [],
		}`,
	},
	{
		name: "duplicateKeys",
		raw: RawDocument{
			0x0b, 0x00, 0x00, 0x00, // document length
			0x08, 0x00, 0x00, // "": false
			0x08, 0x00, 0x01, // "": true
			0x00, // end of document
		},
		doc: MustDocument(
			"", false,
			"", true,
		),
		mi: `
		{
		  "": false,
		  "": true,
		}`,
	},
	{
		name: "MarshalJsonOrderedFields",
		doc: MustDocument(
			"first", int32(1),
			"second", "two",
			"third", float64(3.0),
		),
		mi: `{
			"first": 1,
			"second": "two",
			"third": 3.0
		}`,
		isMarshalJSON: true,
	},
	{
		name:          "MarshalJsonEmptyDocument",
		doc:           MustDocument(),
		mi:            `{}`,
		isMarshalJSON: true,
	},
}

// decodeTestCases represents test cases for unsuccessful decoding.
var decodeTestCases = []decodeTestCase{
	{
		name:       "EOF",
		raw:        RawDocument{0x00},
		findRawErr: ErrDecodeShortInput,
		decodeErr:  ErrDecodeShortInput,
	},
	{
		name: "invalidLength",
		raw: RawDocument{
			0x00, 0x00, 0x00, 0x00, // invalid document length
			0x00, // end of document
		},
		findRawErr: ErrDecodeInvalidInput,
		decodeErr:  ErrDecodeInvalidInput,
	},
	{
		name: "missingByte",
		raw: RawDocument{
			0x06, 0x00, 0x00, 0x00, // document length
			0x00, // end of document
		},
		findRawErr: ErrDecodeShortInput,
		decodeErr:  ErrDecodeShortInput,
	},
	{
		name: "extraByte",
		raw: RawDocument{
			0x05, 0x00, 0x00, 0x00, // document length
			0x00, // end of document
			0x00, // extra byte
		},
		findRawL:  5,
		decodeErr: ErrDecodeInvalidInput,
	},
	{
		name: "unexpectedTag",
		raw: RawDocument{
			0x06, 0x00, 0x00, 0x00, // document length
			0xdd, // unexpected tag
			0x00, // end of document
		},
		findRawL:  6,
		decodeErr: ErrDecodeInvalidInput,
	},
	{
		name: "invalidTag",
		raw: RawDocument{
			0x06, 0x00, 0x00, 0x00, // document length
			0x00, // invalid tag
			0x00, // end of document
		},
		findRawL:  6,
		decodeErr: ErrDecodeInvalidInput,
	},
	{
		name: "shortDoc",
		raw: RawDocument{
			0x0f, 0x00, 0x00, 0x00, // document length
			0x03, 0x66, 0x6f, 0x6f, 0x00, // subdocument "foo"
			0x06, 0x00, 0x00, 0x00, // invalid subdocument length
			0x00, // end of subdocument
			0x00, // end of document
		},
		findRawL:      15,
		decodeErr:     ErrDecodeShortInput,
		decodeDeepErr: ErrDecodeInvalidInput,
	},
	{
		name: "invalidDoc",
		raw: RawDocument{
			0x0f, 0x00, 0x00, 0x00, // document length
			0x03, 0x66, 0x6f, 0x6f, 0x00, // subdocument "foo"
			0x05, 0x00, 0x00, 0x00, // subdocument length
			0x30, // invalid end of subdocument
			0x00, // end of document
		},
		findRawL:  15,
		decodeErr: ErrDecodeInvalidInput,
	},
	{
		name: "invalidDocTag",
		raw: RawDocument{
			0x10, 0x00, 0x00, 0x00, // document length
			0x03, 0x66, 0x6f, 0x6f, 0x00, // subdocument "foo"
			0x06, 0x00, 0x00, 0x00, // subdocument length
			0x00, // invalid tag
			0x00, // end of subdocument
			0x00, // end of document
		},
		findRawL:      16,
		decodeDeepErr: ErrDecodeInvalidInput,
	},
}

func TestNormal(t *testing.T) {
	for _, tc := range normalTestCases {
		t.Run(tc.name, func(t *testing.T) {
<<<<<<< HEAD
			if tc.raw != nil {
				t.Run("FindRaw", func(t *testing.T) {
					ls := tc.raw.LogValue().Resolve().String()
					assert.NotContains(t, ls, "panicked")
					assert.NotContains(t, ls, "called too many times")

					assert.NotEmpty(t, tc.raw.LogMessage())
					assert.NotEmpty(t, tc.raw.LogMessageIndent())

					l, err := FindRaw(tc.raw)
					require.NoError(t, err)
					require.Len(t, tc.raw, l)
				})

				t.Run("DecodeEncode", func(t *testing.T) {
					doc, err := tc.raw.Decode()
					require.NoError(t, err)

					ls := doc.LogValue().Resolve().String()
					assert.NotContains(t, ls, "panicked")
					assert.NotContains(t, ls, "called too many times")

					assert.NotEmpty(t, doc.LogMessage())
					assert.NotEmpty(t, doc.LogMessageIndent())

					raw, err := doc.Encode()
					require.NoError(t, err)
					assert.Equal(t, tc.raw, raw)
				})

				t.Run("DecodeDeepEncode", func(t *testing.T) {
					doc, err := tc.raw.DecodeDeep()
					require.NoError(t, err)

					ls := doc.LogValue().Resolve().String()
					assert.NotContains(t, ls, "panicked")
					assert.NotContains(t, ls, "called too many times")

					assert.NotEmpty(t, doc.LogMessage())
					assert.Equal(t, strings.ReplaceAll(testutil.Unindent(tc.mi), `"`, "`"), doc.LogMessageIndent())

					raw, err := doc.Encode()
					require.NoError(t, err)
					assert.Equal(t, tc.raw, raw)
				})
			}
=======
			t.Run("FindRaw", func(t *testing.T) {
				ls := tc.raw.LogValue().Resolve().String()
				assert.NotContains(t, ls, "panicked")
				assert.NotContains(t, ls, "called too many times")

				assert.NotEmpty(t, tc.raw.LogMessage())
				assert.NotEmpty(t, tc.raw.LogMessageIndent())

				l, err := FindRaw(tc.raw)
				require.NoError(t, err)
				require.Len(t, tc.raw, l)
			})

			t.Run("DecodeEncode", func(t *testing.T) {
				doc, err := tc.raw.Decode()
				require.NoError(t, err)

				ls := doc.LogValue().Resolve().String()
				assert.NotContains(t, ls, "panicked")
				assert.NotContains(t, ls, "called too many times")

				assert.NotEmpty(t, doc.LogMessage())
				assert.NotEmpty(t, doc.LogMessageIndent())

				raw, err := doc.Encode()
				require.NoError(t, err)
				assert.Equal(t, tc.raw, raw)
			})

			t.Run("DecodeDeepEncode", func(t *testing.T) {
				doc, err := tc.raw.DecodeDeep()
				require.NoError(t, err)
				assert.Equal(t, tc.doc, doc)

				ls := doc.LogValue().Resolve().String()
				assert.NotContains(t, ls, "panicked")
				assert.NotContains(t, ls, "called too many times")
>>>>>>> f782d494

			if tc.isMarshalJSON {
				t.Run("MarshalJSON", func(t *testing.T) {
					data, err := tc.doc.MarshalJSON()
					require.NoError(t, err)

<<<<<<< HEAD
					expected := tc.mi
					assert.JSONEq(t, expected, string(data))
				})
			}
=======
				raw, err := tc.doc.Encode()
				require.NoError(t, err)
				assert.Equal(t, tc.raw, raw, "actual:\n"+hex.Dump(raw))
			})

			t.Run("ToDriverFromDrive", func(t *testing.T) {
				d, err := toDriver(tc.doc)
				require.NoError(t, err)

				doc, err := fromDriver(d)
				require.NoError(t, err)
				assert.Equal(t, tc.doc, doc)
			})
>>>>>>> f782d494
		})
	}
}

func TestDecode(t *testing.T) {
	for _, tc := range decodeTestCases {
		if tc.decodeDeepErr == nil {
			tc.decodeDeepErr = tc.decodeErr
		}

		require.NotNil(t, tc.decodeDeepErr, "invalid test case %q", tc.name)

		t.Run(tc.name, func(t *testing.T) {
			t.Run("FindRaw", func(t *testing.T) {
				ls := tc.raw.LogValue().Resolve().String()
				assert.NotContains(t, ls, "panicked")
				assert.NotContains(t, ls, "called too many times")

				assert.NotEmpty(t, tc.raw.LogMessage())
				assert.NotEmpty(t, tc.raw.LogMessageIndent())

				l, err := FindRaw(tc.raw)

				if tc.findRawErr != nil {
					require.ErrorIs(t, err, tc.findRawErr)
					return
				}

				require.NoError(t, err)
				require.Equal(t, tc.findRawL, l)
			})

			t.Run("Decode", func(t *testing.T) {
				_, err := tc.raw.Decode()

				if tc.decodeErr != nil {
					require.ErrorIs(t, err, tc.decodeErr)
					return
				}

				require.NoError(t, err)
			})

			t.Run("DecodeDeep", func(t *testing.T) {
				_, err := tc.raw.DecodeDeep()
				require.ErrorIs(t, err, tc.decodeDeepErr)
			})
		})
	}
}

var drain any

func BenchmarkDocumentDecode(b *testing.B) {
	for _, tc := range normalTestCases {
		if tc.raw != nil {
			b.Run(tc.name, func(b *testing.B) {
				b.ReportAllocs()

				var err error
				for range b.N {
					drain, err = tc.raw.Decode()
				}

				b.StopTimer()

				require.NoError(b, err)
				require.NotNil(b, drain)
			})
		}
	}
}

func BenchmarkDocumentDecodeDeep(b *testing.B) {
	for _, tc := range normalTestCases {
		if tc.raw != nil {
			b.Run(tc.name, func(b *testing.B) {
				b.ReportAllocs()

				var err error
				for range b.N {
					drain, err = tc.raw.DecodeDeep()
				}

				b.StopTimer()

				require.NoError(b, err)
				require.NotNil(b, drain)
			})
		}
	}
}

func BenchmarkDocumentEncode(b *testing.B) {
	for _, tc := range normalTestCases {
		if tc.raw != nil {
			b.Run(tc.name, func(b *testing.B) {
				doc, err := tc.raw.Decode()
				require.NoError(b, err)

				b.ReportAllocs()
				b.ResetTimer()

				for range b.N {
					drain, err = doc.Encode()
				}

				b.StopTimer()

				require.NoError(b, err)
				assert.NotNil(b, drain)
			})
		}
	}
}

func BenchmarkDocumentEncodeDeep(b *testing.B) {
	for _, tc := range normalTestCases {
		if tc.raw != nil {
			b.Run(tc.name, func(b *testing.B) {
				doc, err := tc.raw.DecodeDeep()
				require.NoError(b, err)

				b.ReportAllocs()
				b.ResetTimer()

				for range b.N {
					drain, err = doc.Encode()
				}

				b.StopTimer()

				require.NoError(b, err)
				assert.NotNil(b, drain)
			})
		}
	}
}

func BenchmarkDocumentLogValue(b *testing.B) {
	for _, tc := range normalTestCases {
		if tc.raw != nil {
			b.Run(tc.name, func(b *testing.B) {
				doc, err := tc.raw.Decode()
				require.NoError(b, err)

				b.ReportAllocs()
				b.ResetTimer()

				for range b.N {
					drain = doc.LogValue().Resolve().String()
				}

				b.StopTimer()

				assert.NotEmpty(b, drain)
				assert.NotContains(b, drain, "panicked")
				assert.NotContains(b, drain, "called too many times")
			})
		}
	}
}

func BenchmarkDocumentLogValueDeep(b *testing.B) {
	for _, tc := range normalTestCases {
		if tc.raw != nil {
			b.Run(tc.name, func(b *testing.B) {
				doc, err := tc.raw.DecodeDeep()
				require.NoError(b, err)

				b.ReportAllocs()
				b.ResetTimer()

				for range b.N {
					drain = doc.LogValue().Resolve().String()
				}

				b.StopTimer()

				assert.NotEmpty(b, drain)
				assert.NotContains(b, drain, "panicked")
				assert.NotContains(b, drain, "called too many times")
			})
		}
	}
}

func BenchmarkDocumentLogMessage(b *testing.B) {
	for _, tc := range normalTestCases {
		if tc.raw != nil {
			b.Run(tc.name, func(b *testing.B) {
				doc, err := tc.raw.Decode()
				require.NoError(b, err)

				b.ReportAllocs()
				b.ResetTimer()

				for range b.N {
					drain = doc.LogMessage()
				}

				b.StopTimer()

				assert.NotEmpty(b, drain)
			})
		}
	}
}

func BenchmarkDocumentLogMessageDeep(b *testing.B) {
	for _, tc := range normalTestCases {
		if tc.raw != nil {
			b.Run(tc.name, func(b *testing.B) {
				doc, err := tc.raw.DecodeDeep()
				require.NoError(b, err)

				b.ReportAllocs()
				b.ResetTimer()

				for range b.N {
					drain = doc.LogMessage()
				}

				b.StopTimer()

				assert.NotEmpty(b, drain)
			})
		}
	}
}

func BenchmarkDocumentLogMessageIndent(b *testing.B) {
	for _, tc := range normalTestCases {
		if tc.raw != nil {
			b.Run(tc.name, func(b *testing.B) {
				doc, err := tc.raw.Decode()
				require.NoError(b, err)

				b.ReportAllocs()
				b.ResetTimer()

				for range b.N {
					drain = doc.LogMessageIndent()
				}

				b.StopTimer()

				assert.NotEmpty(b, drain)
			})
		}
	}
}

func BenchmarkDocumentLogMessageIndentDeep(b *testing.B) {
	for _, tc := range normalTestCases {
		if tc.raw != nil {
			b.Run(tc.name, func(b *testing.B) {
				doc, err := tc.raw.DecodeDeep()
				require.NoError(b, err)

				b.ReportAllocs()
				b.ResetTimer()

				for range b.N {
					drain = doc.LogMessageIndent()
				}

				b.StopTimer()

				assert.NotEmpty(b, drain)
			})
		}
	}
}

func BenchmarkDocumentMarshalJSON(b *testing.B) {
	for _, tc := range normalTestCases {
		if tc.isMarshalJSON {
			b.Run(tc.name, func(b *testing.B) {
				for n := 0; n < b.N; n++ {
					_, _ = json.Marshal(tc.doc)
				}
			})
		}
	}
}

// testRawDocument tests a single RawDocument (that might or might not be valid).
// It is adapted from tests above.
func testRawDocument(t *testing.T, rawDoc RawDocument) {
	t.Helper()

	t.Run("FindRaw", func(t *testing.T) {
		ls := rawDoc.LogValue().Resolve().String()
		assert.NotContains(t, ls, "panicked")
		assert.NotContains(t, ls, "called too many times")

		assert.NotEmpty(t, rawDoc.LogMessage())
		assert.NotEmpty(t, rawDoc.LogMessageIndent())

		_, _ = FindRaw(rawDoc)
	})

	t.Run("DecodeEncode", func(t *testing.T) {
		doc, err := rawDoc.Decode()
		if err != nil {
			_, err = rawDoc.DecodeDeep()
			assert.Error(t, err) // it might be different

			return
		}

		ls := doc.LogValue().Resolve().String()
		assert.NotContains(t, ls, "panicked")
		assert.NotContains(t, ls, "called too many times")

		assert.NotEmpty(t, doc.LogMessage())
		assert.NotEmpty(t, doc.LogMessageIndent())

		raw, err := doc.Encode()
		if err == nil {
			assert.Equal(t, rawDoc, raw)
		}
	})

	t.Run("DecodeDeepEncode", func(t *testing.T) {
		doc, err := rawDoc.DecodeDeep()
		if err != nil {
			return
		}

		ls := doc.LogValue().Resolve().String()
		assert.NotContains(t, ls, "panicked")
		assert.NotContains(t, ls, "called too many times")

		assert.NotEmpty(t, doc.LogMessage())
		assert.NotEmpty(t, doc.LogMessageIndent())

		raw, err := doc.Encode()
		require.NoError(t, err)
		assert.Equal(t, rawDoc, raw)
	})

	t.Run("ToDriverFromDriver", func(t *testing.T) {
		doc, err := rawDoc.DecodeDeep()
		if err != nil {
			return
		}

		d, err := toDriver(doc)
		require.NoError(t, err)

		doc2, err := fromDriver(d)
		require.NoError(t, err)
		assert.Equal(t, doc, doc2)
	})
}

func FuzzDocument(f *testing.F) {
	for _, tc := range normalTestCases {
		if tc.raw != nil {
			f.Add([]byte(tc.raw))
		}
	}

	for _, tc := range decodeTestCases {
		f.Add([]byte(tc.raw))
	}

	f.Fuzz(func(t *testing.T, b []byte) {
		t.Parallel()

		rawDoc := RawDocument(b)

		t.Run("TestRawDocument", func(t *testing.T) {
			testRawDocument(t, rawDoc)
		})

		t.Run("TestMarshalJSON", func(t *testing.T) {
			for _, tc := range normalTestCases {
				if tc.isMarshalJSON {
					data, err := json.Marshal(tc.doc)
					require.NoError(t, err)
					assert.NotNil(t, data)

					var parsed map[string]any
					err = json.Unmarshal(data, &parsed)
					assert.NoError(t, err)
				}
			}
		})
	})
}<|MERGE_RESOLUTION|>--- conflicted
+++ resolved
@@ -15,12 +15,9 @@
 package wirebson
 
 import (
-<<<<<<< HEAD
+	"encoding/hex"
 	"encoding/json"
-=======
-	"encoding/hex"
 	"math"
->>>>>>> f782d494
 	"strings"
 	"testing"
 	"time"
@@ -781,54 +778,6 @@
 func TestNormal(t *testing.T) {
 	for _, tc := range normalTestCases {
 		t.Run(tc.name, func(t *testing.T) {
-<<<<<<< HEAD
-			if tc.raw != nil {
-				t.Run("FindRaw", func(t *testing.T) {
-					ls := tc.raw.LogValue().Resolve().String()
-					assert.NotContains(t, ls, "panicked")
-					assert.NotContains(t, ls, "called too many times")
-
-					assert.NotEmpty(t, tc.raw.LogMessage())
-					assert.NotEmpty(t, tc.raw.LogMessageIndent())
-
-					l, err := FindRaw(tc.raw)
-					require.NoError(t, err)
-					require.Len(t, tc.raw, l)
-				})
-
-				t.Run("DecodeEncode", func(t *testing.T) {
-					doc, err := tc.raw.Decode()
-					require.NoError(t, err)
-
-					ls := doc.LogValue().Resolve().String()
-					assert.NotContains(t, ls, "panicked")
-					assert.NotContains(t, ls, "called too many times")
-
-					assert.NotEmpty(t, doc.LogMessage())
-					assert.NotEmpty(t, doc.LogMessageIndent())
-
-					raw, err := doc.Encode()
-					require.NoError(t, err)
-					assert.Equal(t, tc.raw, raw)
-				})
-
-				t.Run("DecodeDeepEncode", func(t *testing.T) {
-					doc, err := tc.raw.DecodeDeep()
-					require.NoError(t, err)
-
-					ls := doc.LogValue().Resolve().String()
-					assert.NotContains(t, ls, "panicked")
-					assert.NotContains(t, ls, "called too many times")
-
-					assert.NotEmpty(t, doc.LogMessage())
-					assert.Equal(t, strings.ReplaceAll(testutil.Unindent(tc.mi), `"`, "`"), doc.LogMessageIndent())
-
-					raw, err := doc.Encode()
-					require.NoError(t, err)
-					assert.Equal(t, tc.raw, raw)
-				})
-			}
-=======
 			t.Run("FindRaw", func(t *testing.T) {
 				ls := tc.raw.LogValue().Resolve().String()
 				assert.NotContains(t, ls, "panicked")
@@ -866,19 +815,10 @@
 				ls := doc.LogValue().Resolve().String()
 				assert.NotContains(t, ls, "panicked")
 				assert.NotContains(t, ls, "called too many times")
->>>>>>> f782d494
-
-			if tc.isMarshalJSON {
-				t.Run("MarshalJSON", func(t *testing.T) {
-					data, err := tc.doc.MarshalJSON()
-					require.NoError(t, err)
-
-<<<<<<< HEAD
-					expected := tc.mi
-					assert.JSONEq(t, expected, string(data))
-				})
-			}
-=======
+
+				assert.NotEmpty(t, doc.LogMessage())
+				assert.Equal(t, strings.ReplaceAll(testutil.Unindent(tc.mi), `"`, "`"), doc.LogMessageIndent())
+
 				raw, err := tc.doc.Encode()
 				require.NoError(t, err)
 				assert.Equal(t, tc.raw, raw, "actual:\n"+hex.Dump(raw))
@@ -892,7 +832,6 @@
 				require.NoError(t, err)
 				assert.Equal(t, tc.doc, doc)
 			})
->>>>>>> f782d494
 		})
 	}
 }
