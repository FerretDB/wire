---
name: Go
on:
  pull_request:
    types:
      - unlabeled # if GitHub Actions stuck, add and remove "not ready" label to force rebuild
      - opened
      - reopened
      - synchronize
  push:
    branches:
      - main
  schedule:
    - cron: "12 0 * * *"

env:
  GOPATH: /home/runner/go
  GOCACHE: /home/runner/go/cache
  GOLANGCI_LINT_CACHE: /home/runner/go/cache/lint
  GOMODCACHE: /home/runner/go/mod
  GOPROXY: https://proxy.golang.org
  GOTOOLCHAIN: local
  MONGODB_URI: mongodb://localhost:27017/

jobs:
  test:
    name: Test ${{ matrix.dockerfile }}
    runs-on: ubuntu-22.04
    timeout-minutes: 15

    # Do not run this job in parallel for any PR change or branch push.
    concurrency:
      group: ${{ github.workflow }}-test-${{ matrix.dockerfile }}-${{ github.head_ref || github.ref_name }}
      cancel-in-progress: true

    if: github.event_name != 'pull_request' || !contains(github.event.pull_request.labels.*.name, 'not ready')

    strategy:
      fail-fast: false
      matrix:
        dockerfile: [mongo, ferretdb]

    steps:
      # TODO https://github.com/FerretDB/github-actions/issues/211
      - name: Checkout code
        uses: actions/checkout@v4

      - name: Setup Go
        uses: FerretDB/github-actions/setup-go@main
        with:
          cache-key: test

      - name: Install Task and tools
        run: go generate -x
        working-directory: tools

      - name: Init
        run: bin/task init

      - name: Run code generators (and formatters)
        run: bin/task gen

      - name: Run short tests
        run: bin/task test-short

      - name: Start development environment
        run: bin/task env-up-detach
        env:
          DOCKERFILE: ${{ matrix.dockerfile }}

      - name: Run all tests
        run: bin/task test

      - name: Get logs
        if: always()
        run: bin/task env-logs

      - name: Run linters
        run: bin/task lint

<<<<<<< HEAD
      # The token is not required but should make uploads more stable.
      # If secrets are unavailable (for example, for a pull request from a fork), it fallbacks to the tokenless uploads.
      #
      # Unfortunately, it seems that tokenless uploads fail too often.
      # See https://github.com/codecov/feedback/issues/301.
      #
      # We also can't use ${{ vars.CODECOV_TOKEN }}: https://github.com/orgs/community/discussions/44322
      - name: Upload coverage information to codecov
        if: always()
        uses: codecov/codecov-action@v4
        with:
          token: 69371c38-548a-488e-8843-bfbbf32810bd
          files: ./cover.txt
          flags: test
          fail_ci_if_error: true
          verbose: true
=======
      - name: Upload coverage information to coveralls
        uses: coverallsapp/github-action@v2
        with:
          file: ./cover.txt
          flag-name: test
>>>>>>> ebb3304f

      - name: Check dirty
        run: |
          git status
          git diff --exit-code

  fuzz:
    name: Fuzz
    runs-on: ubuntu-22.04
    timeout-minutes: 15

    # Do not run this job in parallel for any PR change or branch push.
    concurrency:
      group: ${{ github.workflow }}-fuzz-${{ github.head_ref || github.ref_name }}
      cancel-in-progress: true

    if: github.event_name != 'pull_request' || !contains(github.event.pull_request.labels.*.name, 'not ready')

    steps:
      # TODO https://github.com/FerretDB/github-actions/issues/211
      - name: Checkout code
        uses: actions/checkout@v4

      - name: Setup Go
        uses: FerretDB/github-actions/setup-go@main
        with:
          cache-key: fuzz

      - name: Install Task and tools
        run: go generate -x
        working-directory: tools

      - name: Run fuzzers
        run: bin/task fuzz<|MERGE_RESOLUTION|>--- conflicted
+++ resolved
@@ -78,7 +78,6 @@
       - name: Run linters
         run: bin/task lint
 
-<<<<<<< HEAD
       # The token is not required but should make uploads more stable.
       # If secrets are unavailable (for example, for a pull request from a fork), it fallbacks to the tokenless uploads.
       #
@@ -95,13 +94,12 @@
           flags: test
           fail_ci_if_error: true
           verbose: true
-=======
+
       - name: Upload coverage information to coveralls
         uses: coverallsapp/github-action@v2
         with:
           file: ./cover.txt
           flag-name: test
->>>>>>> ebb3304f
 
       - name: Check dirty
         run: |
