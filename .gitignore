bin/
<<<<<<< HEAD
tmp/
=======
*.txt
>>>>>>> 2ad3a3b8
<|MERGE_RESOLUTION|>--- conflicted
+++ resolved
@@ -1,6 +1,3 @@
-bin/
-<<<<<<< HEAD
-tmp/
-=======
-*.txt
->>>>>>> 2ad3a3b8
+/bin/
+/.dev/tmp/
+*.txt